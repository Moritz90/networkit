--- conflicted
+++ resolved
@@ -1,8 +1,2 @@
 # extension imports
-<<<<<<< HEAD
-from _NetworKit import Graph, BFS, Dijkstra, Subgraph, DynBFS, DynDijkstra, SpanningForest, GraphTools, DirOptBFS
-
-from enum import Enum
-=======
-from _NetworKit import Graph, BFS, Dijkstra, Subgraph, DynBFS, DynDijkstra, SpanningForest, GraphTools
->>>>>>> d0f1a04a
+from _NetworKit import Graph, BFS, Dijkstra, Subgraph, DynBFS, DynDijkstra, SpanningForest, GraphTools, DirOptBFS